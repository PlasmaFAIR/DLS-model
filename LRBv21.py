--- conflicted
+++ resolved
@@ -37,7 +37,6 @@
         l = self.log[self.point]
         
         
-<<<<<<< HEAD
         if self.si.verbosity >= 2:
             
             if len(l["error0"]) == 1:   # Print header on first iteration
@@ -66,29 +65,6 @@
     """
     def __init__(self):
         pass
-=======
-    # add a constant radial source of heat above the X point, which is qradial = qpll at Xpoint/np.abs(S[-1]-S[Xpoint]
-    # i.e. radial heat entering SOL evenly spread between midplane and xpoint needs to be sufficient to get the 
-    # correct qpll at the xpoint.
-
-    if radios["upstreamGrid"]:
-        if s > S[Xpoint]:
-            # The second term here converts the x point qpar to a radial heat source acting between midplane and the xpoint
-            try:
-                dqoverBds = ((nu**2*Tu**2)/T**2)*cz*Lfunc(T) - qradial * fieldValue / B(S[Xpoint]) # account for flux expansion to Xpoint
-            except:
-                print("Failed. s: {:.2f}".format(s))
-            else:
-                dqoverBds = ((nu**2*Tu**2)/T**2)*cz*Lfunc(T) - qradial  
-        else:
-            dqoverBds = ((nu**2*Tu**2)/T**2)*cz*Lfunc(T) 
-    else:
-        dqoverBds = ((nu**2*Tu**2)/T**2)*cz*Lfunc(T) 
-    
-    # working on neutral/ionisation model
-    dqds = dqoverBds
-    dqoverBds = dqoverBds/fieldValue
->>>>>>> 30b49174
     
     # Update many variables
     def update(self, **kwargs):
@@ -139,7 +115,6 @@
     si.echarge = 1.60*10**(-19) # Electron charge
     
     # Extract topology data
-<<<<<<< HEAD
     si.Xpoint = d["Xpoint"]
     si.S = d["S"]
     si.Spol = d["Spol"]
@@ -147,6 +122,7 @@
     si.B = interpolate.interp1d(si.S, si.Btot, kind = "cubic")
     si.SparRange = SparRange
     si.indexRange = [np.argmin(abs(d["S"] - x)) for x in SparRange] # Indices of topology arrays to solve code at
+    si.indexRange = np.unique(si.indexRange)   # Drop duplicates
     
     # Initialise simulation state object
     st = SimulationState(si)
@@ -160,15 +136,6 @@
     st.upper_bound = 0
     output = defaultdict(list)
 
-=======
-    Xpoint = d["Xpoint"]
-    S = d["S"]
-    Spol = d["Spol"]
-    Btot = d["Btot"]
-    B = interpolate.interp1d(S, Btot, kind = "cubic")
-    indexRange = [np.argmin(abs(d["S"] - x)) for x in SparRange] # Indices of topology arrays to solve code at
-    indexRange = np.unique(indexRange)   # Drop duplicates
->>>>>>> 30b49174
     # Initialise arrays for storing cooling curve data
     Tcool = np.linspace(0.3,500,1000)
     Lalpha = []
@@ -184,62 +151,6 @@
 
     print("Solving...", end = "")
     
-<<<<<<< HEAD
-=======
-    """------ITERATOR FUNCTION------"""
-    # Define iterator function. This just solves the Lengyel function and unpacks the results.
-    # It must be defined here and not outside of the main function because it depends on many global
-    # variables.
-    
-    def iterate(cvar, Tu):
-        if control_variable == "impurity_frac":
-            cz = cvar
-            nu = nu0
-
-        elif control_variable == "density":
-            cz = cz0
-            nu = cvar
-   
-        Btot = [B(x) for x in S]
-        qradial = qpllu0 / np.trapz(Btot[Xpoint:] / Btot[Xpoint], x = S[Xpoint:])
-            
-        if control_variable == "power":
-            cz = cz0
-            nu = nu0
-            qradial = 1/cvar # This is needed so that too high a cvar gives positive error            
-
-        if verbosity>2:
-            print(f"qpllu0: {qpllu0:.3E} | nu: {nu:.3E} | Tu: {Tu:.1f} | cz: {cz:.3E} | cvar: {cvar:.2E}", end = "")
-
-        result = odeint(LengFunc,y0=[qpllt/B(s[0]),Tt],t=s,args=(kappa0,nu,Tu,cz,qpllu0,alpha,radios,S,B,Xpoint,Lfunc,qradial))
-        out = dict()
-        # Result returns integrals of [dqoverBds, dtds]
-        out["q"] = result[:,0]*B(s)
-        out["T"] = result[:,1]
-        out["Tu"] = out["T"][-1]
-        Tucalc = out["Tu"]
-
-        # Sometimes we get some negative q but ODEINT breaks down and makes upstream end positive.
-        # If there are any negative values in the array, set the upstream q to the lowest value of q in array.
-        # The algorithm will then know that it needs to go the other way
-        if len(out["q"][out["q"]<0]) > 0:
-            out["qpllu1"] = np.min(out["q"]) # minimum q
-        else:
-            out["qpllu1"] = out["q"][-1] # upstream q
-
-        qpllu1 = out["qpllu1"]
-        # If upstream grid, qpllu1 is at the midplane and is solved until it's 0. It then gets radial transport
-        # so that the xpoint Q is qpllu0. If uypstramGrid=False, qpllu1 is solved to match qpllu0 at the Xpoint.
-        if radios["upstreamGrid"]:
-            out["error1"] = (out["qpllu1"]-0)/qpllu0 
-        else:
-            out["error1"] = (out["qpllu1"]-qpllu0)/qpllu0
-
-        if verbosity > 2:
-            print(f" -> qpllu1: {qpllu1:.3E} | Tucalc: {Tucalc:.1f} | error1: {out['error1']:.3E}")
-
-        return out
->>>>>>> 30b49174
     
     """------SOLVE------"""
 
@@ -275,35 +186,24 @@
 
         # Guesses/initialisations for control variables assuming qpll0 everywhere and qpll=0 at target
         if si.control_variable == "impurity_frac":
-            cz0_guess = (si.qpllu0**2 )/(2*si.kappa0*si.nu0**2*st.Tu**2*integralinterp(st.Tu))
-            st.cvar = cz0_guess
+            # Initial guess of nu0 assuming qpll0 everywhere and qpll=0 at target
+            # Impurity fraction is set to constant as cz0
+            nu0_guess = np.sqrt((si.qpllu0**2 ) /(2*si.kappa0*si.cz0 *st.Tu**2 *integralinterp(st.Tu)))
+            st.cvar = nu0_guess
         elif si.control_variable == "density":
-            st.cvar = si.nu0       
+            # Initial guess of nu0 assuming qpll0 everywhere and qpll=0 at target
+            # Impurity fraction is set to constant as cz0
+            nu0_guess = np.sqrt((si.qpllu0**2 ) /(2*si.kappa0*si.cz0 * st.Tu**2 *integralinterp(st.Tu)))
+            st.cvar = nu0_guess     
         elif si.control_variable == "power":
-            st.cvar = 1/st.qradial #qpllu0
-            
-<<<<<<< HEAD
+            # nu0 and cz0 guesses are from Lengyel which depends on an estimate of Tu using qpllu0
+            # This means we cannot make a more clever guess for qpllu0 based on cz0 or nu0
+            qpllu0_guess = si.qpllu0
+            qradial_guess = qpllu0_guess / np.trapz(si.Btot[si.Xpoint:] / si.Btot[si.Xpoint], x = si.S[si.Xpoint:])
+            st.cvar = 1/qradial_guess 
+            
         # Initial guess of qpllt, the virtual target temperature (typically 0). 
         st.qpllt = si.gamma_sheath/2*si.nu0*st.Tu*si.echarge*np.sqrt(2*si.Tt*si.echarge/si.mi)
-=======
-        elif control_variable == "density":
-            # Initial guess of nu0 assuming qpll0 everywhere and qpll=0 at target
-            # Impurity fraction is set to constant as cz0
-            nu0_guess = np.sqrt((qpllu0**2 ) /(2*kappa0*cz0 *Tu**2 *integralinterp(Tu)))
-            cvar = nu0_guess
-        
-        elif control_variable == "power":
-            # nu0 and cz0 guesses are from Lengyel which depends on an estimate of Tu using qpllu0
-            # This means we cannot make a more clever guess for qpllu0 based on cz0 or nu0
-            qpllu0_guess = qpllu0
-            qradial_guess = qpllu0_guess / np.trapz(Btot[Xpoint:] / Btot[Xpoint], x = S[Xpoint:])
-            cvar = 1/qradial_guess 
-            
-        # Initial guess of qpllt, typically 0. This is a guess for q at the virtual
-        # target (cold end of front). It is a very rough approximation since we are assuming
-        # a sheath transmission coefficient (gamma) of a real target.
-        qpllt = gamma_sheath/2*nu0*Tu*echarge*np.sqrt(2*Tt*echarge/mi)
->>>>>>> 30b49174
         
         
         """------INITIALISATION------"""
@@ -319,7 +219,6 @@
 
             """------INITIAL SOLUTION BOUNDING------"""
 
-<<<<<<< HEAD
             # Double or halve cvar until the error flips sign           
             for k1 in range(si.timeout*2):
                 
@@ -327,37 +226,6 @@
                     st.cvar = st.cvar / 2
                 elif st.error1 < 0:
                     st.cvar = st.cvar * 2
-=======
-            # We are either doubling or halving cvar until the error flips sign
-            # Reverse search is a WIP: activate if you find a case where the guess vs. error relationship is negative
-            log["cvar"].append(cvar)
-            log["error1"].append(out["error1"])
-            log["qpllu1"].append(out["qpllu1"])
-            log["Qprofiles"].append(out["q"])
-            log["Tprofiles"].append(out["T"])
-            
-            for k1 in range(timeout*2):
-                
-                if out["error1"] > 0:
-                    if reverse_search:
-                        cvar = cvar * 2
-                    else:
-                        cvar = cvar / 2
-                        
-                elif out["error1"] < 0:
-                    if reverse_search:
-                        cvar = cvar / 2
-                    else:
-                        cvar = cvar * 2
-
-                out = iterate(cvar, Tu)
-
-                log["cvar"].append(cvar)
-                log["error1"].append(out["error1"])
-                log["qpllu1"].append(out["qpllu1"])
-                log["Qprofiles"].append(out["q"])
-                log["Tprofiles"].append(out["T"])
->>>>>>> 30b49174
 
                 st = iterate(si, st)
 
@@ -380,18 +248,8 @@
             for k2 in range(si.timeout):
 
                 # New cvar guess is halfway between the upper and lower bound.
-<<<<<<< HEAD
                 st.cvar = st.lower_bound + (st.upper_bound-st.lower_bound)/2
                 st = iterate(si, st)
-=======
-                cvar = lower_bound + (upper_bound-lower_bound)/2
-                out = iterate(cvar, Tu)
-                log["cvar"].append(cvar)
-                log["error1"].append(out["error1"])
-                log["qpllu1"].append(out["qpllu1"])
-                log["Qprofiles"].append(out["q"])
-                log["Tprofiles"].append(out["T"])
->>>>>>> 30b49174
 
                 # Narrow bounds based on the results.
                 if st.error1 < 0:
@@ -407,18 +265,9 @@
                     
             """------OUTER LOOP------"""
             # Calculate the new Tu by mixing new value with old one by factor URF (Under-relaxation factor)
-<<<<<<< HEAD
+            st.error0 = (st.Tu-st.Tucalc)/st.Tu 
             st.Tu = (1-si.URF)*st.Tu + si.URF*st.Tucalc
-            st.error0 = (st.Tu-st.Tucalc)/st.Tu                
             st.update_log()
-=======
-            Tucalc = out["Tu"]
-            error0 = (Tu-Tucalc)/Tu
-            Tu = (1-URF)*Tu + URF*Tucalc
-            
-            if verbosity > 0 :
-                print("-----------error0: {:.3E}, Tu: {:.2f}, Tucalc: {:.2f}".format(error0, Tu, Tucalc))
->>>>>>> 30b49174
                 
             # Break on outer (temp) loop success
             if abs(st.error0) < si.Ttol:
@@ -451,24 +300,6 @@
         output["logs"].append(st.log)
         
     """------COLLECT RESULTS------"""
-<<<<<<< HEAD
-    # Here we calculate things like window, threshold etc from a whole scan.
-    
-    # Relative control variable:
-    cvar_list = np.array(output["cvar"])
-    crel_list = cvar_list / cvar_list[0]
-    
-    # S parallel and poloidal locations of each front location (for plotting against cvar/crel):
-    splot = output["Splot"]
-    spolplot = output["SpolPlot"]
-    
-    # Trim any unstable detachment (negative gradient) region for post-processing reasons 
-    crel_list_trim = crel_list.copy()
-    cvar_list_trim = cvar_list.copy()
-
-    # Find values on either side of C = 1 and interpolate onto 1 
-    if len(crel_list)>1:
-=======
     if len(SparRange) > 1:
         # Here we calculate things like window, threshold etc from a whole scan.
         
@@ -480,63 +311,29 @@
         splot = output["Splot"]
         spolplot = output["SpolPlot"]
         
-        # Below code finds the first stable detachment solution - useful if dealing with inner divertor leg
-        # which may have an unstable region. It returns cvar and crel trim which exclude unstable values for plotting purposes.
-        
-        # Trim negative gradient
+        # Trim any unstable detachment (negative gradient) region for post-processing reasons 
         crel_list_trim = crel_list.copy()
         cvar_list_trim = cvar_list.copy()
 
         # Find values on either side of C = 1 and interpolate onto 1 
->>>>>>> 30b49174
-        for i in range(len(crel_list)-1):
-            if np.sign(crel_list[i]-1) != np.sign(crel_list[i+1]-1) and i > 0:
-
-                interp_par = interpolate.interp1d([crel_list[i], crel_list[i+1]], [splot[i], splot[i+1]])
-                interp_pol = interpolate.interp1d([crel_list[i], crel_list[i+1]], [spolplot[i], spolplot[i+1]])
-<<<<<<< HEAD
-                
-                spar_onset = float(interp_par(1))
-                spol_onset = float(interp_pol(1))
-                break
-            if i == len(crel_list)-2:
-                spar_onset = 0
-                spol_onset = 0
-                
-        output["spar_onset"] = spar_onset
-        output["spol_onset"] = spol_onset
-
-    
-        grad = np.gradient(crel_list)
-        for i, val in enumerate(grad):
-            if i > 0 and np.sign(grad[i]) != np.sign(grad[i-1]):
-                crel_list_trim[:i] = np.nan
-                cvar_list_trim[:i] = np.nan
-                
-    # Pack things into the output dictionary.
-    output["splot"] = splot
-    output["indexRange"] = si.indexRange    
-    output["cvar"] = cvar_list
-    output["crel"] = crel_list
-    output["cvar_trim"] = cvar_list_trim
-    output["crel_trim"] = crel_list_trim
-    output["threshold"] = cvar_list[0]
-    output["window"] = cvar_list[-1] - cvar_list[0]
-    output["window_ratio"] = cvar_list[-1] / cvar_list[0]
-
-    output["constants"] = constants
-    output["radios"] = si.radios
-    output["state"] = st
-=======
-                
-                spar_onset = float(interp_par(1))
-                spol_onset = float(interp_pol(1))
-                break
-            if i == len(crel_list)-2:
-                spar_onset = 0
-                spol_onset = 0
-
         if len(crel_list)>1:
+            for i in range(len(crel_list)-1):
+                if np.sign(crel_list[i]-1) != np.sign(crel_list[i+1]-1) and i > 0:
+
+                    interp_par = interpolate.interp1d([crel_list[i], crel_list[i+1]], [splot[i], splot[i+1]])
+                    interp_pol = interpolate.interp1d([crel_list[i], crel_list[i+1]], [spolplot[i], spolplot[i+1]])
+                    
+                    spar_onset = float(interp_par(1))
+                    spol_onset = float(interp_pol(1))
+                    break
+                if i == len(crel_list)-2:
+                    spar_onset = 0
+                    spol_onset = 0
+                    
+            output["spar_onset"] = spar_onset
+            output["spol_onset"] = spol_onset
+
+        
             grad = np.gradient(crel_list)
             for i, val in enumerate(grad):
                 if i > 0 and np.sign(grad[i]) != np.sign(grad[i-1]):
@@ -545,7 +342,7 @@
                     
         # Pack things into the output dictionary.
         output["splot"] = splot
-        output["indexRange"] = indexRange    
+        output["indexRange"] = si.indexRange    
         output["cvar"] = cvar_list
         output["crel"] = crel_list
         output["cvar_trim"] = cvar_list_trim
@@ -553,11 +350,10 @@
         output["threshold"] = cvar_list[0]
         output["window"] = cvar_list[-1] - cvar_list[0]
         output["window_ratio"] = cvar_list[-1] / cvar_list[0]
-        output["spar_onset"] = spar_onset
-        output["spol_onset"] = spol_onset
+
         output["constants"] = constants
-        output["radios"] = radios
->>>>>>> 30b49174
+        output["radios"] = si.radios
+        output["state"] = st
     
     # Convert back to regular dict
     output = dict(output)
